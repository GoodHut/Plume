--- conflicted
+++ resolved
@@ -11,12 +11,9 @@
 ### Changed
 
 - Bump Rust to nightly 2022-01-26 (#1015)
-<<<<<<< HEAD
-- Migrate ActivityPub-related crates from activitypub 0.1 to activitystreams 0.7
-=======
 - Remove "Latest articles" timeline (#1069)
 - Change order of timeline tabs (#1069, #1070)
->>>>>>> c32acb2f
+- Migrate ActivityPub-related crates from activitypub 0.1 to activitystreams 0.7
 
 ### Fixed
 
