--- conflicted
+++ resolved
@@ -15,13 +15,8 @@
 guid-create = "0.2"
 lettre_email = "0.9.2"
 num_cpus = "1.10"
-<<<<<<< HEAD
-rocket = "0.4.6"
+rocket = "0.4.11"
 rocket_contrib = { version = "0.4.11", features = ["json"] }
-=======
-rocket = "0.4.11"
-rocket_contrib = { version = "0.4.5", features = ["json"] }
->>>>>>> 5c9094fe
 rocket_i18n = "0.4.1"
 scheduled-thread-pool = "0.2.2"
 serde = "1.0"
