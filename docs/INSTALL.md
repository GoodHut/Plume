--- conflicted
+++ resolved
@@ -7,11 +7,7 @@
 - *Git* (to get the code)
 - *Curl* (for RustUp, the Rust installer)
 - *GCC* and *make*  (to compile C dependencies)
-<<<<<<< HEAD
-- *PostgreSQL* or *SQlite development files* (for the database)
-=======
-- *PostgreSQL* or *Sqlite3* (for the database)
->>>>>>> 046c9a01
+- *PostgreSQL* or *SQlite 3 development files* (for the database)
 - *GetText* (to manage translations)
 - *Rust* and *Cargo* (to build the code)
 - *OpenSSL* and *OpenSSL librairies* (for security)
@@ -28,43 +24,35 @@
 
 ```bash
 apt update
-<<<<<<< HEAD
 
 # If you want PostgreSQL
 apt install gettext postgresql postgresql-contrib libpq-dev git curl gcc make openssl libssl-dev
 
 # If you want SQlite
-apt install gettext libsqlite3-dev git curl gcc make openssl libssl-dev
-=======
-apt install gettext postgresql postgresql-contrib libpq-dev git curl gcc make openssl libssl-dev sqlite3 libsqlite3-dev
->>>>>>> 046c9a01
+apt install gettext sqlite3 libsqlite3-dev git curl gcc make openssl libssl-dev
+
 ```
 
 On **Fedora**, **CentOS** or **RHEL**:
 
 ```bash
-<<<<<<< HEAD
 # If you want PostgreSQL
 dnf install postgresql-server postgresql-contrib libpqxx libpqxx-devel git curl gcc make openssl openssl-devel gettext
 
 # If you want SQLite
-dnf install libsq3-devel git curl gcc make openssl openssl-devel gettext
-=======
-dnf install postgresql-server postgresql-contrib mariadb-devel libsq3-devel libpqxx libpqxx-devel git curl gcc make openssl openssl-devel gettext sqlite3 libsqlite3-dev
->>>>>>> 046c9a01
+dnf install libsq3-devel sqlite3 libsqlite3-dev git curl gcc make openssl openssl-devel gettext
 ```
 
 On **Gentoo**:
 
 ```bash
 emerge --sync
-<<<<<<< HEAD
 
 # If you want PostgreSQL
 emerge -av postgresql eselect-postgresql gettext && emerge --ask dev-vcs/git
-=======
-emerge -av postgresql eselect-postgresql gettext && emerge --ask dev-vcs/git && emerge -pv sqlite3 libsqlite3-dev
->>>>>>> 046c9a01
+
+# If you want SQlite
+emerge -av gettext && emerge --ask dev-vcs/git && emerge -pv sqlite3 libsqlite3-dev
 ```
 
 On **Mac OS X**, for PostgreSQL (SQlite is already present), with [Homebrew](https://brew.sh/):
