[package]
name = "plume-common"
version = "0.7.1"
authors = ["Plume contributors"]
edition = "2018"

[dependencies]
array_tool = "1.0"
base64 = "0.13"
heck = "0.4.0"
hex = "0.4"
openssl = "0.10.22"
rocket = "0.4.6"
reqwest = { version = "0.11.10", features = ["blocking", "json", "socks"] }
serde = "1.0"
serde_derive = "1.0"
serde_json = "1.0.80"
shrinkwraprs = "0.3.0"
syntect = "4.5.0"
regex-syntax = { version = "0.6.17", default-features = false, features = ["unicode-perl"] }
tracing = "0.1.34"
askama_escape = "0.10.3"
activitystreams = "0.7.0-alpha.18"
activitystreams-ext = "0.1.0-alpha.2"
url = "2.2.2"
<<<<<<< HEAD
tokio = { version = "1.18.1", features = ["full"] }
=======
flume = "0.10.12"
tokio = { version = "1.18.1", features = ["full"] }
futures = "0.3.21"
>>>>>>> 97632fdb

[dependencies.chrono]
features = ["serde"]
version = "0.4"

[dependencies.pulldown-cmark]
default-features = false
git = "https://git.joinplu.me/Plume/pulldown-cmark"
branch = "bidi-plume"

[dev-dependencies]
assert-json-diff = "2.0.1"
once_cell = "1.10.0"

[features]<|MERGE_RESOLUTION|>--- conflicted
+++ resolved
@@ -23,13 +23,9 @@
 activitystreams = "0.7.0-alpha.18"
 activitystreams-ext = "0.1.0-alpha.2"
 url = "2.2.2"
-<<<<<<< HEAD
-tokio = { version = "1.18.1", features = ["full"] }
-=======
 flume = "0.10.12"
 tokio = { version = "1.18.1", features = ["full"] }
 futures = "0.3.21"
->>>>>>> 97632fdb
 
 [dependencies.chrono]
 features = ["serde"]
