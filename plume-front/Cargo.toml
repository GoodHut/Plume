[package]
name = "plume-front"
version = "0.7.2"
authors = ["Plume contributors"]
edition = "2018"

[lib]
crate-type = ["cdylib"]

[dependencies]
gettext = "0.4.0"
gettext-macros = "0.6.1"
gettext-utils = "0.1.0"
lazy_static = "1.3"
serde = "1.0"
serde_json = "1.0"
<<<<<<< HEAD
wasm-bindgen = "0.2.81"
js-sys = "0.3.57"
=======
wasm-bindgen = "0.2.80"
js-sys = "0.3.58"
>>>>>>> 38cc4c04
serde_derive = "1.0.123"
console_error_panic_hook = "0.1.6"

[dependencies.web-sys]
version = "0.3.57"
features = [
  'console',
  'ClipboardEvent',
  'CssStyleDeclaration',
  'DataTransfer',
  'Document',
  'DomStringMap',
  'DomTokenList',
  'Element',
  'EventTarget',
  'FocusEvent',
  'History',
  'HtmlAnchorElement',
  'HtmlDocument',
  'HtmlFormElement',
  'HtmlInputElement',
  'HtmlSelectElement',
  'HtmlTextAreaElement',
  'KeyboardEvent',
  'Storage',
  'Location',
  'MouseEvent',
  'Navigator',
  'Node',
  'NodeList',
  'Text',
  'TouchEvent',
  'Window'
]<|MERGE_RESOLUTION|>--- conflicted
+++ resolved
@@ -14,13 +14,10 @@
 lazy_static = "1.3"
 serde = "1.0"
 serde_json = "1.0"
-<<<<<<< HEAD
 wasm-bindgen = "0.2.81"
 js-sys = "0.3.57"
-=======
 wasm-bindgen = "0.2.80"
 js-sys = "0.3.58"
->>>>>>> 38cc4c04
 serde_derive = "1.0.123"
 console_error_panic_hook = "0.1.6"
 
