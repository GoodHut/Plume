{% macro post_card(article) %}
    {% if article.author.display_name %}
        {% set name = article.author.display_name %}
    {% else %}
        {% set name = article.author.username %}
    {% endif %}
    <div class="card">
        <h3><a href="{{ article.url }}">{{ article.post.title }}</a></h3>
<<<<<<< HEAD
        <main
            <p>{{ article.post.content | striptags | truncate(length=200) }}</p>
        </main>
        <p class="author">
        	By <a href="/@/{{ article.author.fqn }}/">{{ name }}</a> ⋅ {{ article.date | date(format="%B %e") }}
        </p>
=======
        <main><p>{{ article.post.content | striptags | truncate(length=200) }}</p></main>
        <p>
            {{ "By {{ link_1 }}{{ link_2 }}{{ link_3 }}{{ name }}{{ link_4 }}" | _(
                link_1='<a href="/@/',
                link_2=article.author.fqn,
                link_3='/">',
                name=name,
                link_4="</a>")
            }}
            ⋅ {{ article.date | date(format="%B %e") }}</p>
>>>>>>> ea801948
    </div>
{% endmacro post_card %}<|MERGE_RESOLUTION|>--- conflicted
+++ resolved
@@ -6,24 +6,18 @@
     {% endif %}
     <div class="card">
         <h3><a href="{{ article.url }}">{{ article.post.title }}</a></h3>
-<<<<<<< HEAD
         <main
             <p>{{ article.post.content | striptags | truncate(length=200) }}</p>
         </main>
         <p class="author">
-        	By <a href="/@/{{ article.author.fqn }}/">{{ name }}</a> ⋅ {{ article.date | date(format="%B %e") }}
-        </p>
-=======
-        <main><p>{{ article.post.content | striptags | truncate(length=200) }}</p></main>
-        <p>
-            {{ "By {{ link_1 }}{{ link_2 }}{{ link_3 }}{{ name }}{{ link_4 }}" | _(
+        	{{ "By {{ link_1 }}{{ link_2 }}{{ link_3 }}{{ name }}{{ link_4 }}" | _(
                 link_1='<a href="/@/',
                 link_2=article.author.fqn,
                 link_3='/">',
                 name=name,
                 link_4="</a>")
             }}
-            ⋅ {{ article.date | date(format="%B %e") }}</p>
->>>>>>> ea801948
+            ⋅ {{ article.date | date(format="%B %e") }}
+        </p>
     </div>
 {% endmacro post_card %}